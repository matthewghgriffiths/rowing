

import datetime 
from collections.abc import Mapping

import pandas as pd
import requests

from .utils import (
    getnesteditem, extract_fields, read_times, map_concurrent, CURRENT_TIMEZONE,
    format_timedelta_hours, format_totalseconds, merge, cache
)

OLYMPIC_BOATCLASS = [
    'M1x', 'LM2x', 'W1x', 'M2x', 'M2-', 'LW2x', 'M4-',
    'W1x', 'W2x', 'W2-', 'M4x', 'M8+', 'W4x', 'W8+', 'W4-',
]

RACE_PHASES = {
    'Repechage': '0959f5e8-f85a-40fb-93ab-b6c477f6aade',
    'Test Race': '92b34c4e-af58-4e91-8f4a-22c09984a006',
    'Heat': 'cd3d5ca1-5aed-4146-b39b-a192ae6533f1',
    'Final': 'e0fc3320-cd66-43af-a5b5-97afd55b2971',
    'Semifinal': 'e6693585-d2cf-464c-9f8e-b2e531b26400'
}

def stringify_value(value):
    if isinstance(value, (str, int, float)):
        return str(value)
    else:
        return "||".join(map(str, value))
    

def prepare_options(key, options):
    if isinstance(options, str):
        return (key, options), 

    _options = options.items() if isinstance(options, Mapping) else options
    return (
        (f"{key}[{field}]", stringify_value(value))
        for field, value in _options
    )

def prepare_params(**kwargs):
    return {
        field: value
        for key, options in kwargs.items()
        for field, value in prepare_options(key, options)
    }

def request_worldrowing_data(*endpoints, **kwargs):
    endpoint = "/".join(endpoints)
    url = f"https://world-rowing-api.soticcloud.net/stats/api/{endpoint}"
    params = prepare_params(**kwargs) or None
    return requests.get(url, params=params)

cached_request_worldrowing_data = cache(request_worldrowing_data)


def get_worldrowing_data(*endpoints, cached=True, **kwargs):
    if cached:
        hashable_kws = {
            k: vals if isinstance(vals, (str, int, float))
            else tuple(dict(vals).items())
            for k, vals in kwargs.items()
        }
        r = cached_request_worldrowing_data(*endpoints, **hashable_kws)
    else:
        r = request_worldrowing_data(*endpoints, **kwargs)
    r.raise_for_status()
    if r.text:
        return r.json()['data']
    else:
        return []


def get_worldrowing_record(*endpoints, **kwargs):
    data = get_worldrowing_data(*endpoints, **kwargs)
    return pd.Series(data, name=data.pop('id'))


def get_worldrowing_records(*endpoints, **kwargs):
    records =  pd.DataFrame.from_records(
        get_worldrowing_data(*endpoints, **kwargs)
    )
    if 'id' in records.columns:
        records.set_index('id', inplace=True)

    for col in records.columns:
        if 'Date' in col:
            dates = pd.to_datetime(records[col])
            if dates.notna().all():
                records[col] = dates
    
    return records


def get_competition_events(competition_id, cached=True):
    return get_worldrowing_records(
        'event', 
        cached=True,
        filter=(
            ('competitionId', competition_id),
        ), 
        sort=(
            ('Date', 'asc'), 
        )
    )

def get_competition_races(competition_id, cached=True):
    return get_worldrowing_records(
        'race', 
        cached=cached,
        filter=(
            ('event.competitionId', competition_id),
        ), 
        sort=(
            ('eventId', 'asc'),
            ('Date', 'asc')
        )
    )

<<<<<<< HEAD
def get_event_races(event_id, cached=True):
    return get_worldrowing_records(
        'race', 
        cached=cached,
        filter=(
            ('eventId', event_id),
        ), 
        sort=(
            ('Date', 'asc')
        )
    )

@lru_cache
=======
@cache
>>>>>>> 04456ef1
def get_competitions(year=None, fisa=True, **kwargs):
    year = year or datetime.date.today().year
    kwargs.setdefault('filter', {})['Year'] = year
    kwargs.setdefault('filter', {})['IsFisa'] = 1 if fisa else ''
    kwargs.setdefault('sort', {'StartDate': 'asc'})
    return get_worldrowing_records(
        'competition', 
        **kwargs
    )

def get_this_years_competitions(fisa=True):
    year = datetime.date.today().year
    return get_competitions(year=year, fisa=fisa)

def get_most_recent_competition(fisa=True):
    competitions = get_this_years_competitions(fisa=True)
    started = competitions.StartDate < datetime.datetime.now()
    return competitions.loc[started].iloc[-1]

def get_last_race_started(fisa=True, competition=None):
    return get_last_races(n=1, fisa=fisa, competition=competition).iloc[0]

def get_last_races(n=1, fisa=True, competition=None):
    competition = competition or get_most_recent_competition(fisa)
    races = get_competition_races(competition.name)
    started = races.DateString < datetime.datetime.now().astimezone()
    return races.loc[started].sort_values('DateString').iloc[-n:]

def get_next_races(n=1, fisa=True, competition=None):
    competition = competition or get_most_recent_competition(fisa)
    races = get_competition_races(competition.name)
    to_race = races.DateString > datetime.datetime.now().astimezone()
    return races.loc[to_race].sort_values('DateString').iloc[:n]

def show_next_races(n=10, fisa=True, competition=None):
    next_races = get_next_races(n, fisa=fisa, competition=competition)[
        ['DisplayName', 'DateString']
    ].reset_index(drop=True)
    next_races.DateString = next_races.DateString.dt.tz_convert(
        CURRENT_TIMEZONE
    )
    next_races.columns = ['Race', 'Time']
    now = datetime.datetime.now().astimezone(CURRENT_TIMEZONE)
    next_races['Time to race'] = (next_races.Time - now).apply(
        format_timedelta_hours
    )
    return next_races

    


def get_boat_types():
    return get_worldrowing_records('boatClass', cached=True)

def get_competition_types():
    return get_worldrowing_records('competitionType', cached=True)
    
def get_statistics():
    return get_worldrowing_records('statistic', cached=True)
    
def get_venues():
    return get_worldrowing_records('venue', cached=True)
    
RACEBOAT_FIELDS = {
    'id': ('id',),
    'raceId': ('raceId',),
    'boatId': ('boatId',),
    'Country': ('DisplayName',),
    'Rank': ('Rank',),
    'Lane': ('Lane',),
    'ResultTime': ('ResultTime',),
}

def get_race_results(
        race_id=None, 
        event_id=None, 
        competition_id=None, 
        cached=True, 
        **kwargs
        ):
    filters = tuple(dict(kwargs.pop('filter', ())).items())
    if race_id:
        filters += ('id', race_id),
    if event_id:
        filters += ('eventId', event_id),
    if competition_id:
        filters += ('event.competitionId', competition_id),

    race_data = get_worldrowing_data(
        'race', 
        cached=cached, 
        filter=filters, 
        include='raceBoats.raceBoatIntermediates',
        **kwargs
    )
    results = pd.DataFrame.from_records([
        extract_fields(boat, RACEBOAT_FIELDS)
        for race in race_data for boat in race['raceBoats']
        # if boat['ResultTime']
    ])
    if len(results):
        results.set_index(['raceId', 'id'], inplace=True)
        if 'ResultTime' in results.columns:
            results.ResultTime = read_times(results.ResultTime)
    return results

INTERMEDIATE_FIELDS = {
    'id': ('id',),
    # 'raceId': 'raceId',
    'raceBoatId': ('raceBoatId',),
    'Rank': ('Rank',),
    'ResultTime': ('ResultTime',),
    'distanceId': ('distanceId',),
    'distance': ('distance', 'DisplayName'),
}

def get_intermediate_results(
        race_id=None, 
        event_id=None, 
        competition_id=None, 
        cached=True, 
        **kwargs
        ):
    filters = tuple(dict(kwargs.pop('filter', ())).items())
    if race_id:
        filters += ('id', race_id),
    if event_id:
        filters += ('eventId', event_id),
    if competition_id:
        filters += ('event.competitionId', competition_id),

    race_data = get_worldrowing_data(
        'race', 
        cached=cached, 
        filter=filters, 
        include='raceBoats.raceBoatIntermediates.distance',
        **kwargs
    )
    # race_fields = RACEBOAT_FIELDS.copy()
    # race_fields['raceBoatId'] = race_fields.pop('id')
    results = pd.DataFrame.from_records([
        {
            **extract_fields(boat, RACEBOAT_FIELDS), 
            **extract_fields(inter, INTERMEDIATE_FIELDS)
        }
        for race in race_data 
        for boat in race['raceBoats'] if boat['ResultTime']
        for inter in sorted(
            boat['raceBoatIntermediates'],
            key=lambda x: x['ResultTime']
        )
    ])
    
    if len(results):
        results.set_index(['raceId', 'raceBoatId', 'id'], inplace=True)
        results.ResultTime = pd.to_timedelta(results.ResultTime)
    return results



WBT_RECORDS = {
    'BoatClass': ('BoatClass',),
    'ResultTime': ('Competitor', 'ResultTime'),
    'Competition': ('Competition', 'Name'),
    'Venue': ('Venue', 'Name'),
    'Event': ('Event', 'DisplayName'),
    'EventId': ('Event', 'Id'),
    'Race': ('Race', 'Name'),
    'RaceId': ('Race', 'Id'),
    'Country': ('Competitor', 'Nationality', 'Name'),
    'Date': ('DateOfBT',), 
}

def _extract_wbt_record(record):
    return {
        key: getnesteditem(record, *items)
        for key, items in WBT_RECORDS.items()
    }


@cache
def load_competition_best_times(json_url):
    return pd.DataFrame.from_records(
        extract_fields(record, WBT_RECORDS)
        for record in requests.get(json_url).json()['BestTimes']
    )
    

@cache
def get_competition_best_times():
    wbt_stats = get_worldrowing_records(
        'statistic', 
        cached=True, 
        filter=(('Category', 'WBT'),)
    )
    wbts, _ = map_concurrent(
        load_competition_best_times, 
        dict(zip(wbt_stats.description, zip(wbt_stats.url))),
        show_progress=False, 
    )
    wbts = pd.concat(wbts, names=['CompetitionType'])\
        .reset_index(0)\
        .reset_index(drop=True)
    wbts.CompetitionType = wbts.CompetitionType.str.extract(
        r": ([a-zA-Z]+)"
    )
    wbts.ResultTime = pd.to_timedelta(wbts.ResultTime)
    return wbts


def get_world_best_times():
    return get_competition_best_times().\
        sort_values('ResultTime').\
        groupby('BoatClass').\
        first()


def find_world_best_time(
        boat_class=None, 
        event=None, 
        race=None, 
        race_id=None, 
):
    if boat_class is None:
        if event is None:
            if race is None:
                if race_id is None:
                    raise ValueError(
                        'must pass at least one of '
                        'boat_class, event, race or race_id'
                        )
                race = get_worldrowing_data(
                    'race', race_id
                )
            event = get_worldrowing_data(
                'event', race['eventId']
            )
        boat_class = get_worldrowing_data(
            'boatClass', event['boatClassId']
        )['DisplayName']

    return get_world_best_times().loc[boat_class]


def get_competition_pgmts(competition_id=None, finals_only=False):
    competition_id = competition_id or get_most_recent_competition().name
    competition_races = get_competition_races(competition_id)
    competition_events = get_competition_events(competition_id)
    competition_results = get_race_results(competition_id=competition_id)
    boat_classes = get_boat_types()
    wbts = get_world_best_times().ResultTime
    wbts.index.name, wbts.name = 'id', 'worldBestTime'

    if finals_only:
        competition_races = competition_races.loc[
            competition_races.racePhaseId == RACE_PHASES['Final']
        ]

    competition_results = merge(
        (
            competition_results.reset_index(), 
            competition_races[['eventId', 'Date']], 
            competition_events['boatClassId'],
            boat_classes, 
            wbts,
        ),
        left_on=('raceId', 'eventId', 'boatClassId', 'DisplayName'),
        right_on='id'
    )
    results = competition_results.loc[
        competition_results.ResultTime > pd.to_timedelta(0),
        ['DisplayName', 'Country', 'Rank', 'Lane', 'Date', 'ResultTime', 'worldBestTime']
    ]
    results.columns = [
        'BoatClass', 'Country', 'Rank', 'Lane', 'Date', 'Time', 'worldBestTime'
    ]
    results['PGMT'] = results.worldBestTime / results.Time
    results['Rank'] = results.Rank.astype(int)
    results.Time = results.Time.dt.total_seconds().apply(format_totalseconds)
    results.worldBestTime = results.worldBestTime.dt.total_seconds().apply(
        format_totalseconds
    )
    return results.sort_values('PGMT', ascending=False).reset_index()

<|MERGE_RESOLUTION|>--- conflicted
+++ resolved
@@ -120,23 +120,7 @@
         )
     )
 
-<<<<<<< HEAD
-def get_event_races(event_id, cached=True):
-    return get_worldrowing_records(
-        'race', 
-        cached=cached,
-        filter=(
-            ('eventId', event_id),
-        ), 
-        sort=(
-            ('Date', 'asc')
-        )
-    )
-
-@lru_cache
-=======
 @cache
->>>>>>> 04456ef1
 def get_competitions(year=None, fisa=True, **kwargs):
     year = year or datetime.date.today().year
     kwargs.setdefault('filter', {})['Year'] = year
